--- conflicted
+++ resolved
@@ -449,11 +449,7 @@
 
 static void process_get(struct connection *conn)
 {
-<<<<<<< HEAD
-    char *target, *end, *type_start, *type;
-=======
-    char *target, *end, *decoded, *type;
->>>>>>> b18ae1da
+    char *target, *end, *decoded, *type_start, *type;
     char date[DATE_LEN];
     // char absolute_path[PATH_MAX];
     struct stat filestat;
@@ -467,21 +463,15 @@
     // ensure path safety
     if (!(sanitize_url(decoded))) {
         server_response(conn, 400, "Bad Request", "The URL you requested is invalid");
-        free(decoded);
-        return;
+        goto clean;
     }
 
     if (conn->url[strlen(conn->url) - 1] == '/') {
         // if path ends with '/', get the index file
         (void)asprintf(&target, "%s%s%s", root_dir, decoded, index_name);
         if ((stat(target, &filestat) == -1) && (errno == ENOENT)) {
-<<<<<<< HEAD
-=======
-            free(target);
-            free(decoded);
->>>>>>> b18ae1da
             server_response(conn, 404, "Not Found", "The URL you requested cannot be found");
-            goto clean_target;
+            goto clean;
         }
     } else {
         (void)asprintf(&target, "%s%s", root_dir, decoded);
@@ -491,16 +481,13 @@
 
     if ((type_start = strrchr(target, '.')) == NULL) {
         server_response(conn, 404, "Not Found", "The URL you requested cannot be found");
-        goto clean_target;
+        goto clean;
     }
     type = get_mime_type(type_start + 1);
 
     conn->resp_fd = open(target, O_RDONLY | O_NONBLOCK);
-<<<<<<< HEAD
-=======
     type = get_mime_type(strrchr(target, '.') + 1);
     free(decoded);
->>>>>>> b18ae1da
     free(target);
 
     if (conn->resp_fd == -1) {
@@ -547,9 +534,11 @@
 
     return;
 
-clean_target:
-    log_msg(LDEBUG, "Cleaning target for %s", target);
-    free(target);
+clean:
+    if (decoded)
+        free(decoded);
+    if (target)
+        free(target);
     return;
 }
 
